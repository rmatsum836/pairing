--- conflicted
+++ resolved
@@ -72,32 +72,20 @@
 def test_indirect_matrix_reduction():
     trj = md.load(get_fn('sevick1988.gro'))
     direct = pairing.generate_direct_correlation(trj, cutoff=0.8)
-<<<<<<< HEAD
     indirect = pairing.pairing._generate_indirect_connectivity(direct)
-=======
-    indirect = pairing.generate_indirect_connectivity(direct)
->>>>>>> 43b78ee2
 
     c_R = np.asarray([[0, 1],
                       [0, 1],
                       [0, 1],
                       [1, 0],
                       [0, 1]])
-<<<<<<< HEAD
 
-=======
-    
->>>>>>> 43b78ee2
     assert (c_R == pairing.generate_clusters(indirect)).all()
 
 def test_cluster_analysis():
     trj = md.load(get_fn('sevick1988.gro'))
     direct = pairing.generate_direct_correlation(trj, cutoff=0.8)
-<<<<<<< HEAD
     indirect = pairing.pairing._generate_indirect_connectivity(direct)
-=======
-    indirect = pairing.generate_indirect_connectivity(direct)
->>>>>>> 43b78ee2
     reduction = pairing.generate_clusters(indirect)
 
     assert pairing.analyze_clusters(reduction) == (2.5, 1.5)